use crate::blockchain::hash::{self, Hash, Hashable};
use crate::blockchain::util;
use rust_sodium::crypto::sign::{
    self, ed25519::sign, ed25519::verify, ed25519::PublicKey, ed25519::SecretKey,
};
use serde::{Deserialize, Serialize};
use std::fmt::{self, Display, Formatter};

<<<<<<< HEAD
type PubKey = Vec<u8>;
type Signature = Vec<u8>;
=======
pub type Timestamp = u64;
pub type PubKey = Vec<u8>;
pub type Signature = Vec<u8>;
>>>>>>> 4492a84a

/// Future work: PubKey and Signature should be fixed size arrays.
#[derive(Serialize, Deserialize, Clone)]
pub struct Transaction {
    /// bike SN
    id: String,
    /// seconds since unix epoch (1970)
    timestamp: util::Timestamp,
    pub_key_input: Option<PubKey>,
    pub_key_output: PubKey,
    signature: Signature,
}

/// Helper function to format a Vec<u8> buffer to string as hex rep.
pub fn buf_to_str(buf: &Vec<u8>) -> String {
    let parts: Vec<String> = buf.iter().map(|byte| format!("{:02x}", byte)).collect();
    parts.join("")
}

/// Allow transactions to be printed.
impl Display for Transaction {
    fn fmt(&self, f: &mut Formatter<'_>) -> fmt::Result {
        let k_input = if self.pub_key_input.is_some() {
            buf_to_str(&self.pub_key_input.as_ref().unwrap())
        } else {
            format!("None")
        };
        write!(
            f,
            "Transaction:{{ id: {}, timestamp: {}, public_key_input: {:#?}, \
             public_key_output: {:#?}, signature: {:#?} }}",
            self.id,
            self.timestamp,
            k_input,
            buf_to_str(&self.pub_key_output),
            buf_to_str(&self.signature)
        )
    }
}

impl Transaction {
    pub fn new(id: String, pub_key_input: Option<PubKey>, pub_key_output: PubKey) -> Transaction {
        Transaction {
            id: id,
            timestamp: util::make_timestamp(),
            pub_key_input: pub_key_input,
            pub_key_output: pub_key_output,
            signature: Vec::new(),
        }
    }

<<<<<<< HEAD
    /// Make debug transaction
    /*pub fn new_debug(
        id: String,
        timestamp: util::Timestamp,
=======
    pub fn from_details(
        id: String,
        timestamp: Timestamp,
>>>>>>> 4492a84a
        pub_key_input: Option<PubKey>,
        pub_key_output: PubKey,
        signature: Signature,
    ) -> Transaction {
        Transaction {
            id,
            timestamp,
            pub_key_input,
            pub_key_output,
            signature,
<<<<<<< HEAD
        }*/
=======
        }
    }
>>>>>>> 4492a84a

    /// @param id The id of the item, such as serial number of a bike.
    pub fn debug_make_register(id: String) -> (Transaction, SecretKey) {
        let (pk, sk) = sign::gen_keypair();
        let mut t = Transaction::new(id, None, pk.as_ref().to_vec());
        t.sign(&sk);
        (t, sk)
    }

    /// @param t_prev The previous transaction
    /// @param t_sk The previous secret key
    pub fn debug_make_transfer(
        t_prev: &Transaction,
        sk_prev: &SecretKey,
    ) -> (Transaction, SecretKey) {
        let (pk, sk) = sign::gen_keypair();
        let mut t = Transaction {
            id: t_prev.id.clone(),
            timestamp: util::make_timestamp(),
            pub_key_input: Some(t_prev.pub_key_output.clone()),
            pub_key_output: pk.as_ref().to_vec(),
            signature: Vec::new(),
        };
        t.sign(&sk_prev);
        (t, sk)
    }

    /// Sign a transaction. Make sure all data is filled in, except
    /// signature. Store the signature in itself.
    pub(crate) fn sign(&mut self, sk: &SecretKey) {
        let buf = self.content_to_u8();
        let sig = sign(buf.as_slice(), &sk);
        self.signature = sig;
    }

    /// Verify that this transaction is a valid next transaction, given that the
    /// previous transaction was "prev_t".
    /// @pre "prev_t" must be a valid transaction.
    pub fn verify_is_next(&self, prev_t: &Transaction) -> bool {
        match self.verify() {
            Ok(_) => match &self.pub_key_input {
                Some(key) => &prev_t.pub_key_output == key,
                None => false,
            },
            Err(_) => false,
        }
    }

    /// Verify if the transaction is valid (does the signature match the content?).
    /// There are two types of transactions that are verified differently.
    ///   "Register": There is no input, use the public key of the output.
    ///   "Transfer": There is a input, use the public key of the input.
    pub fn verify(&self) -> Result<(), String> {
        let do_verify = |pk: &[u8], sig: &[u8]| -> Result<(), String> {
            println!("pk len: {}, sig len: {}", pk.len(), sig.len());
            let pk = PublicKey::from_slice(pk);
            let pk = match pk {
                Some(p) => p,
                None => return Err(format!("could not create public key from input")),
            };
            match verify(sig, &pk) {
                Ok(m) => {
                    let content = self.content_to_u8();
                    if content == m {
                        return Ok(());
                    } else {
                        return Err(format!("content does not match the signature"));
                    }
                }
                Err(_) => return Err(format!("signature is not valid")),
            };
        };

        match &self.pub_key_input {
            Some(pub_key_input) => {
                return do_verify(pub_key_input.as_slice(), self.signature.as_slice());
            }
            None => {
                return do_verify(self.pub_key_output.as_slice(), self.signature.as_slice());
            }
        }
    }

    /// Copy the content of the transaction into a buffer
    fn content_to_u8(&self) -> Vec<u8> {
        let mut buf: Vec<u8> = Vec::from(self.id.as_bytes());
        buf.extend_from_slice(&self.timestamp.to_le_bytes());
        if let Some(ref key) = self.pub_key_input {
            buf.extend(key);
        }
        buf.extend(&self.pub_key_output);
        buf
    }

    /// Returns whether or not the transaction
    pub fn has_input(&self) -> bool {
        self.pub_key_input.is_some()
    }

    /// Returns the ID of the transacted object
    pub fn get_id(&self) -> &String {
        &self.id
    }

    /// Function to set the ID of a transaction. This is only available in test
    /// builds
    #[cfg(test)]
    pub fn set_id(&mut self, id: &str) {
        self.id = String::from(id)
    }

    /// Returns the input public key
    ///
    pub fn get_public_key_input(&self) -> &Option<PubKey> {
        &self.pub_key_input
    }

    /// Returns the output public key
    ///
    pub fn get_public_key_output(&self) -> &PubKey {
        &self.pub_key_output
    }
}

impl Hashable for Transaction {
    fn calc_hash(&self) -> Hash {
        hash::obj_hash(&self.signature)
    }
}

// Tests
#[cfg(test)]
mod tests {
    use super::*;

    #[test]
    fn test_sign_verify() {
        // make a transaction, sign it and verify
        let (mut t, sk) = Transaction::debug_make_register(format!("SN1337BIKE"));
        t.sign(&sk);
        assert_eq!(t.verify(), Ok(()));

        // tamper with the transaction content
        t.id += "1";
        assert_ne!(t.verify(), Ok(()));
    }

    #[test]
    fn test_verify_is_next() {
        // T0 - make the first "register" transaction
        let (t0, sk0) = Transaction::debug_make_register(format!("SN1337BIKE"));
        assert_eq!(t0.verify(), Ok(()));

        // T1 - make the second "transfer" transaction
        let (t1, sk1) = Transaction::debug_make_transfer(&t0, &sk0);
        assert_eq!(t1.verify(), Ok(()));
        assert_eq!(t1.verify_is_next(&t0), true);

        // T2 - make the third "transfer" transaction
        let (t2, _) = Transaction::debug_make_transfer(&t1, &sk1);
        assert_eq!(t2.verify(), Ok(()));
        assert_eq!(t2.verify_is_next(&t1), true);
    }
}<|MERGE_RESOLUTION|>--- conflicted
+++ resolved
@@ -6,14 +6,8 @@
 use serde::{Deserialize, Serialize};
 use std::fmt::{self, Display, Formatter};
 
-<<<<<<< HEAD
-type PubKey = Vec<u8>;
-type Signature = Vec<u8>;
-=======
-pub type Timestamp = u64;
 pub type PubKey = Vec<u8>;
 pub type Signature = Vec<u8>;
->>>>>>> 4492a84a
 
 /// Future work: PubKey and Signature should be fixed size arrays.
 #[derive(Serialize, Deserialize, Clone)]
@@ -65,16 +59,9 @@
         }
     }
 
-<<<<<<< HEAD
-    /// Make debug transaction
-    /*pub fn new_debug(
+    pub fn from_details(
         id: String,
         timestamp: util::Timestamp,
-=======
-    pub fn from_details(
-        id: String,
-        timestamp: Timestamp,
->>>>>>> 4492a84a
         pub_key_input: Option<PubKey>,
         pub_key_output: PubKey,
         signature: Signature,
@@ -85,12 +72,8 @@
             pub_key_input,
             pub_key_output,
             signature,
-<<<<<<< HEAD
-        }*/
-=======
-        }
-    }
->>>>>>> 4492a84a
+        }
+    }
 
     /// @param id The id of the item, such as serial number of a bike.
     pub fn debug_make_register(id: String) -> (Transaction, SecretKey) {
