use crate::blockchain::hash::{self, Hash, Hashable};
use crate::blockchain::util;
use rust_sodium::crypto::sign::{
    self, ed25519::sign, ed25519::verify, ed25519::PublicKey, ed25519::SecretKey,
};
use serde::{Deserialize, Deserializer, Serialize, Serializer};
use std::fmt::{self, Display, Formatter};

type PubKey = Vec<u8>;
type Signature = Vec<u8>;

/// Future work: PubKey and Signature should be fixed size arrays.
#[derive(Serialize, Deserialize, Clone)]
pub struct Transaction {
    /// bike SN
    id: String,
    /// seconds since unix epoch (1970)
    timestamp: util::Timestamp,
    pub_key_input: Option<PubKey>,
    pub_key_output: PubKey,
    signature: Signature,
}

/// Helper function to format a Vec<u8> buffer to string as hex rep.
pub fn buf_to_str(buf: &Vec<u8>) -> String {
    let parts: Vec<String> = buf.iter().map(|byte| format!("{:02x}", byte)).collect();
    parts.join("")
}

/// Allow transactions to be printed.
impl Display for Transaction {
    fn fmt(&self, f: &mut Formatter<'_>) -> fmt::Result {
        let k_input = if self.pub_key_input.is_some() {
            buf_to_str(&self.pub_key_input.as_ref().unwrap())
        } else {
            format!("None")
        };
        write!(
            f,
            "Transaction:{{ id: {}, timestamp: {}, public_key_input: {:#?}, \
             public_key_output: {:#?}, signature: {:#?} }}",
            self.id,
            self.timestamp,
            k_input,
            buf_to_str(&self.pub_key_output),
            buf_to_str(&self.signature)
        )
    }
}

impl Transaction {
    pub fn new(id: String, pub_key_input: Option<PubKey>, pub_key_output: PubKey) -> Transaction {
        Transaction {
            id: id,
            timestamp: util::make_timestamp(),
            pub_key_input: pub_key_input,
            pub_key_output: pub_key_output,
            signature: Vec::new(),
        }
    }

<<<<<<< HEAD
    /// Make debug transaction
    pub fn new_debug(
        id: String,
        timestamp: util::Timestamp,
        pub_key_input: Option<PubKey>,
        pub_key_output: PubKey,
        signature: Signature,
    ) -> Transaction {
        Transaction {
            id,
            timestamp,
            pub_key_input,
            pub_key_output,
            signature,
        }
=======
    /// @param id The id of the item, such as serial number of a bike.
    pub fn debug_make_register(id: String) -> (Transaction, SecretKey) {
        let (pk, sk) = sign::gen_keypair();
        let mut t = Transaction::new(id, None, pk.as_ref().to_vec());
        t.sign(&sk);
        (t, sk)
    }

    /// @param t_prev The previous transaction
    /// @param t_sk The previous secret key
    pub fn debug_make_transfer(t_prev: &Transaction, sk_prev: &SecretKey)
                               -> (Transaction, SecretKey) {
        let (pk, sk) = sign::gen_keypair();
        let mut t = Transaction {
            id: t_prev.id.clone(),
            timestamp: make_timestamp(),
            pub_key_input: Some(t_prev.pub_key_output.clone()),
            pub_key_output: pk.as_ref().to_vec(),
            signature: Vec::new(),
        };
        t.sign(&sk_prev);
        (t, sk)
>>>>>>> 7229b600
    }

    /// Sign a transaction. Make sure all data is filled in, except
    /// signature. Store the signature in itself.
    pub(crate) fn sign(&mut self, sk: &SecretKey) {
        let buf = self.content_to_u8();
        let sig = sign(buf.as_slice(), &sk);
        self.signature = sig;
    }

    /// Verify that this transaction is a valid next transaction, given that the
    /// previous transaction was "prev_t".
    /// @pre "prev_t" must be a valid transaction.
    pub fn verify_is_next(&self, prev_t: &Transaction) -> bool {
        match self.verify() {
            Ok(_) => match &self.pub_key_input {
                Some(key) => &prev_t.pub_key_output == key,
                None => false,
            },
            Err(_) => false,
        }
    }

    /// Verify if the transaction is valid (does the signature match the content?).
    /// There are two types of transactions that are verified differently.
    ///   "Register": There is no input, use the public key of the output.
    ///   "Transfer": There is a input, use the public key of the input.
    pub fn verify(&self) -> Result<(), String> {
        let do_verify = |pk: &[u8], sig: &[u8]| -> Result<(), String> {
            let pk = PublicKey::from_slice(pk);
            let pk = match pk {
                Some(p) => p,
                None => return Err(format!("could not parse public key")),
            };
            match verify(sig, &pk) {
                Ok(m) => {
                    let content = self.content_to_u8();
                    if content == m {
                        return Ok(());
                    } else {
                        return Err(format!("content does not match the signature"));
                    }
                }
                Err(_) => return Err(format!("signature is not valid")),
            };
        };

        match &self.pub_key_input {
            Some(pub_key_input) => {
                return do_verify(pub_key_input.as_slice(), self.signature.as_slice());
            }
            None => {
                return do_verify(self.pub_key_output.as_slice(), self.signature.as_slice());
            }
        }
    }

    /// Copy the content of the transaction into a buffer
    fn content_to_u8(&self) -> Vec<u8> {
        let mut buf: Vec<u8> = Vec::from(self.id.as_bytes());
        buf.extend_from_slice(&self.timestamp.to_le_bytes());
        if let Some(ref key) = self.pub_key_input {
            buf.extend(key);
        }
        buf.extend(&self.pub_key_output);
        buf
    }

    /// Returns whether or not the transaction
    pub fn has_input(&self) -> bool {
        self.pub_key_input.is_some()
    }

    /// Returns the ID of the transacted object
    pub fn get_id(&self) -> &String {
        &self.id
    }

    /// Returns the output public key
    ///
    pub fn get_public_key_output(&self) -> &PubKey {
        &self.pub_key_output
    }
}

impl Hashable for Transaction {
    fn calc_hash(&self) -> Hash {
        hash::obj_hash(&self.signature)
    }
}

// Tests
#[cfg(test)]
mod tests {
    use super::*;

    #[test]
    fn test_sign_verify() {
        // make a transaction, sign it and verify
        let (mut t, sk) = Transaction::debug_make_register(format!("SN1337BIKE"));
        t.sign(&sk);
        assert_eq!(t.verify(), Ok(()));

        // tamper with the transaction content
        t.id += "1";
        assert_ne!(t.verify(), Ok(()));
    }

    #[test]
    fn test_verify_is_next() {
        // T0 - make the first "register" transaction
        let (t0, sk0) = Transaction::debug_make_register(format!("SN1337BIKE"));
        assert_eq!(t0.verify(), Ok(()));

        // T1 - make the second "transfer" transaction
<<<<<<< HEAD
        let (pk_1, sk_1) = sign::gen_keypair();
        let mut t_1 = Transaction {
            id: t_0.id.clone(),
            timestamp: util::make_timestamp(),
            pub_key_input: Some(t_0.pub_key_output.clone()),
            pub_key_output: pk_1.as_ref().to_vec(),
            signature: Vec::new(),
        };
        t_1.sign(&sk_0); // We use the private key of t_0 here!
        assert_eq!(t_1.verify(), Ok(()));
        assert_eq!(t_1.verify_is_next(&t_0), true);

        // T2 - make the third "transfer" transaction
        let (pk_2, sk_2) = sign::gen_keypair();
        let mut t_2 = Transaction {
            id: t_1.id.clone(),
            timestamp: util::make_timestamp(),
            pub_key_input: Some(t_1.pub_key_output.clone()),
            pub_key_output: pk_2.as_ref().to_vec(),
            signature: Vec::new(),
        };
        t_2.sign(&sk_1); // We use the private key of t_1 here!
        assert_eq!(t_2.verify(), Ok(()));
        assert_eq!(t_2.verify_is_next(&t_1), true);
=======
        let (t1, sk1) = Transaction::debug_make_transfer(&t0, &sk0);
        assert_eq!(t1.verify(), Ok(()));
        assert_eq!(t1.verify_is_next(&t0), true);

        // T2 - make the third "transfer" transaction
        let (t2, sk2) = Transaction::debug_make_transfer(&t1, &sk1);
        assert_eq!(t2.verify(), Ok(()));
        assert_eq!(t2.verify_is_next(&t1), true);
>>>>>>> 7229b600
    }
}<|MERGE_RESOLUTION|>--- conflicted
+++ resolved
@@ -59,9 +59,8 @@
         }
     }
 
-<<<<<<< HEAD
     /// Make debug transaction
-    pub fn new_debug(
+    /*pub fn new_debug(
         id: String,
         timestamp: util::Timestamp,
         pub_key_input: Option<PubKey>,
@@ -74,8 +73,8 @@
             pub_key_input,
             pub_key_output,
             signature,
-        }
-=======
+        }*/
+
     /// @param id The id of the item, such as serial number of a bike.
     pub fn debug_make_register(id: String) -> (Transaction, SecretKey) {
         let (pk, sk) = sign::gen_keypair();
@@ -86,8 +85,10 @@
 
     /// @param t_prev The previous transaction
     /// @param t_sk The previous secret key
-    pub fn debug_make_transfer(t_prev: &Transaction, sk_prev: &SecretKey)
-                               -> (Transaction, SecretKey) {
+    pub fn debug_make_transfer(
+        t_prev: &Transaction,
+        sk_prev: &SecretKey,
+    ) -> (Transaction, SecretKey) {
         let (pk, sk) = sign::gen_keypair();
         let mut t = Transaction {
             id: t_prev.id.clone(),
@@ -98,7 +99,6 @@
         };
         t.sign(&sk_prev);
         (t, sk)
->>>>>>> 7229b600
     }
 
     /// Sign a transaction. Make sure all data is filled in, except
@@ -214,32 +214,6 @@
         assert_eq!(t0.verify(), Ok(()));
 
         // T1 - make the second "transfer" transaction
-<<<<<<< HEAD
-        let (pk_1, sk_1) = sign::gen_keypair();
-        let mut t_1 = Transaction {
-            id: t_0.id.clone(),
-            timestamp: util::make_timestamp(),
-            pub_key_input: Some(t_0.pub_key_output.clone()),
-            pub_key_output: pk_1.as_ref().to_vec(),
-            signature: Vec::new(),
-        };
-        t_1.sign(&sk_0); // We use the private key of t_0 here!
-        assert_eq!(t_1.verify(), Ok(()));
-        assert_eq!(t_1.verify_is_next(&t_0), true);
-
-        // T2 - make the third "transfer" transaction
-        let (pk_2, sk_2) = sign::gen_keypair();
-        let mut t_2 = Transaction {
-            id: t_1.id.clone(),
-            timestamp: util::make_timestamp(),
-            pub_key_input: Some(t_1.pub_key_output.clone()),
-            pub_key_output: pk_2.as_ref().to_vec(),
-            signature: Vec::new(),
-        };
-        t_2.sign(&sk_1); // We use the private key of t_1 here!
-        assert_eq!(t_2.verify(), Ok(()));
-        assert_eq!(t_2.verify_is_next(&t_1), true);
-=======
         let (t1, sk1) = Transaction::debug_make_transfer(&t0, &sk0);
         assert_eq!(t1.verify(), Ok(()));
         assert_eq!(t1.verify_is_next(&t0), true);
@@ -248,6 +222,5 @@
         let (t2, sk2) = Transaction::debug_make_transfer(&t1, &sk1);
         assert_eq!(t2.verify(), Ok(()));
         assert_eq!(t2.verify_is_next(&t1), true);
->>>>>>> 7229b600
     }
 }