mod block;
<<<<<<< HEAD
mod transaction;

// ========================================================================== //

use block::Block;
use std::fmt::{self, Display, Formatter};
//use transaction::Transaction;

// ========================================================================== //

#[derive(Debug)]
pub enum BlockchainErr {
    BadParent,
    BadTransaction,
}

// ========================================================================== //

type BlockType = Block<String>;

/// Represents the blockchain structure
///
pub struct Blockchain {
    blocks: Vec<BlockType>,
}

// ========================================================================== //

impl Blockchain {
    /// Construct a new empty blockchain.
    pub fn new() -> Blockchain {
        Blockchain { blocks: Vec::new() }
    }

    /// Push a new block at the end of the blockchain. The block is first
    /// verified using "Blockchain::check_valid()"
    ///
    pub fn push(&mut self, block: BlockType) -> Result<(), BlockchainErr> {
        Blockchain::check_valid_parent(self, &block)?;
        Blockchain::check_valid_transactions(self, &block)?;
        self.blocks.push(block);
        Ok(())
    }

    /// Checks if the specified block is a valid next block in the chain by only
    /// checking that the parent is correct
    ///
    pub fn check_valid_parent(&self, block: &BlockType) -> Result<(), BlockchainErr> {
        // Verify parent
        let prev_hash = if self.blocks.len() >= 1 {
            self.blocks[self.len() - 1].calc_hash()
        } else {
            block::EMPTY_HASH
        };
        if prev_hash != *block.get_parent_hash() {
            return Err(BlockchainErr::BadParent);
        }
        Ok(())
    }

    /// Checks if the specified block is a valid next block in the chain by
    /// checking that each transaction in the block is valid.
    ///
    pub fn check_valid_transactions(&self, block: &BlockType) -> Result<(), BlockchainErr> {
        // Is this a registration?

        // Or a transaction?

        // Find the last block that matches ID
        Ok(())
    }

    /// Returns the length of the blockchain in number of blocks stored in it.
    pub fn len(&self) -> usize {
        self.blocks.len()
    }
}

// ========================================================================== //

impl Display for Blockchain {
    fn fmt(&self, f: &mut Formatter<'_>) -> fmt::Result {
        let block_msg: String = self.blocks.iter().map(|b| format!("\n\t{}", b)).collect();
        write!(
            f,
            "Blockchain {{ len: {}, blocks: {}\n}}",
            self.len(),
            block_msg
        )
    }
}

// ========================================================================== //
// Test
// ========================================================================== //

#[cfg(test)]
mod tests {
    use super::*;

    #[test]
    fn test_create() {
        let chain = Blockchain::new();
        assert_eq!(chain.len(), 0, "Newly created blockchains must be empty");
    }

    #[test]
    fn test_append() {
        let mut chain = Blockchain::new();

        let block_0 = Block::new(block::EMPTY_HASH, format!("First block"));
        let block_1 = Block::from_parent(&block_0, format!("Second block"));
        let block_2 = Block::from_parent(&block_1, format!("Third block"));
        let block_3 = Block::from_parent(&block_2, format!("Fourth block"));

        chain.push(block_0).expect("Failed to add block 0:");
        chain.push(block_1).expect("Failed to add block 1:");
        chain.push(block_2).expect("Failed to add block 2:");
        chain.push(block_3).expect("Failed to add block 3:");

        assert_eq!(chain.len(), 4, "Blockchain should contain 4 blocks");
    }
}
=======
mod hash;
mod transaction;
>>>>>>> 332ef0ff
<|MERGE_RESOLUTION|>--- conflicted
+++ resolved
@@ -1,27 +1,31 @@
 mod block;
-<<<<<<< HEAD
+mod hash;
 mod transaction;
+mod util;
 
 // ========================================================================== //
 
 use block::Block;
+use serde::{Deserialize, Serialize};
 use std::fmt::{self, Display, Formatter};
-//use transaction::Transaction;
+use transaction::Transaction;
 
 // ========================================================================== //
 
 #[derive(Debug)]
 pub enum BlockchainErr {
     BadParent,
-    BadTransaction,
-}
-
-// ========================================================================== //
-
-type BlockType = Block<String>;
+    NonUniqueTransactionID,
+    BadTransaction(String),
+}
+
+// ========================================================================== //
+
+type BlockType = Block<Transaction>;
 
 /// Represents the blockchain structure
 ///
+#[derive(Serialize, Deserialize)]
 pub struct Blockchain {
     blocks: Vec<BlockType>,
 }
@@ -52,7 +56,7 @@
         let prev_hash = if self.blocks.len() >= 1 {
             self.blocks[self.len() - 1].calc_hash()
         } else {
-            block::EMPTY_HASH
+            hash::EMPTY_HASH
         };
         if prev_hash != *block.get_parent_hash() {
             return Err(BlockchainErr::BadParent);
@@ -64,9 +68,43 @@
     /// checking that each transaction in the block is valid.
     ///
     pub fn check_valid_transactions(&self, block: &BlockType) -> Result<(), BlockchainErr> {
+        // Verify transaction
+        if let Err(e) = block.get_data().verify() {
+            return Err(BlockchainErr::BadTransaction(e));
+        }
         // Is this a registration?
-
-        // Or a transaction?
+        if !block.get_data().has_input() {
+            // Check for unique ID
+            for b in self.blocks.iter().rev() {
+                if b.get_data().get_id() == block.get_data().get_id() {
+                    return Err(BlockchainErr::NonUniqueTransactionID);
+                }
+            }
+        } else {
+            // Or a transaction?
+            let mut prev: Option<&BlockType> = None;
+            for b in self.blocks.iter().rev() {
+                if b.get_data().get_id() == block.get_data().get_id() {
+                    prev = Some(&b);
+                    break;
+                }
+            }
+
+            match prev {
+                Some(b) => {
+                    if !block.get_data().verify_is_next(b.get_data()) {
+                        return Err(BlockchainErr::BadTransaction(format!(
+                            "Input to transaction is not valid"
+                        )));
+                    }
+                }
+                None => {
+                    return Err(BlockchainErr::BadTransaction(format!(
+                        "Input to transaction does not exist"
+                    )))
+                }
+            }
+        }
 
         // Find the last block that matches ID
         Ok(())
@@ -99,6 +137,7 @@
 #[cfg(test)]
 mod tests {
     use super::*;
+    use rust_sodium::crypto::sign::{self, ed25519::PublicKey, ed25519::SecretKey};
 
     #[test]
     fn test_create() {
@@ -110,20 +149,81 @@
     fn test_append() {
         let mut chain = Blockchain::new();
 
-        let block_0 = Block::new(block::EMPTY_HASH, format!("First block"));
-        let block_1 = Block::from_parent(&block_0, format!("Second block"));
-        let block_2 = Block::from_parent(&block_1, format!("Third block"));
-        let block_3 = Block::from_parent(&block_2, format!("Fourth block"));
+        // First transaction
+        let (t0_p, t0_s) = sign::gen_keypair();
+        let mut t0 = Transaction::new(format!("SN1337BIKE"), None, t0_p.as_ref().to_vec());
+        t0.sign(&t0_s);
+
+        // Second transaction
+        let (t1_p, _) = sign::gen_keypair();
+        let mut t1 = Transaction::new_debug(
+            t0.get_id().clone(),
+            util::make_timestamp(),
+            Some(t0.get_public_key_output().clone()),
+            t1_p.as_ref().to_vec(),
+            Vec::new(),
+        );
+        t1.sign(&t0_s);
+
+        // Blocks
+        let block_0 = Block::new(hash::EMPTY_HASH, t0);
+        let block_1 = Block::new(block_0.calc_hash(), t1);
 
         chain.push(block_0).expect("Failed to add block 0:");
         chain.push(block_1).expect("Failed to add block 1:");
-        chain.push(block_2).expect("Failed to add block 2:");
-        chain.push(block_3).expect("Failed to add block 3:");
-
-        assert_eq!(chain.len(), 4, "Blockchain should contain 4 blocks");
-    }
-}
-=======
-mod hash;
-mod transaction;
->>>>>>> 332ef0ff
+
+        assert_eq!(chain.len(), 2, "Blockchain should contain 4 blocks");
+    }
+
+    #[test]
+    #[should_panic]
+    fn test_append_invalid_id() {
+        let mut chain = Blockchain::new();
+
+        // First transaction
+        let (t0_p, t0_s) = sign::gen_keypair();
+        let mut t0 = Transaction::new(format!("SN1337BIKE"), None, t0_p.as_ref().to_vec());
+        t0.sign(&t0_s);
+
+        // Second transaction
+        let (t1_p, _) = sign::gen_keypair();
+        let mut t1 = Transaction::new_debug(
+            format!("MYCOOLBIKE"),
+            util::make_timestamp(),
+            Some(t0.get_public_key_output().clone()),
+            t1_p.as_ref().to_vec(),
+            Vec::new(),
+        );
+        t1.sign(&t0_s);
+
+        // Blocks
+        let block_0 = Block::new(hash::EMPTY_HASH, t0);
+        let block_1 = Block::new(block_0.calc_hash(), t1);
+
+        chain.push(block_0).expect("Failed to add block 0:");
+        chain.push(block_1).expect("Failed to add block 1:");
+    }
+
+    #[test]
+    #[should_panic]
+    fn test_append_dup_id() {
+        let mut chain = Blockchain::new();
+
+        // First transaction
+        let (t0_p, t0_s) = sign::gen_keypair();
+        let mut t0 = Transaction::new(format!("SN1337BIKE"), None, t0_p.as_ref().to_vec());
+        t0.sign(&t0_s);
+
+        // Second transaction
+        let (t1_p, t1_s) = sign::gen_keypair();
+        let mut t1 = Transaction::new(format!("SN1337BIKE"), None, t1_p.as_ref().to_vec());
+        t1.sign(&t1_s);
+
+        // Blocks
+        let block_0 = Block::new(hash::EMPTY_HASH, t0);
+        let block_1 = Block::new(block_0.calc_hash(), t1);
+
+        chain.push(block_0).expect("Failed to add block 0:");
+        chain.push(block_1).expect("Failed to add block 1:");
+    }
+}