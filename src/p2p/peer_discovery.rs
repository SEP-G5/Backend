use crate::p2p::network::Network;
use crate::p2p::packet::Packet;
use futures::executor::block_on;
use rand::seq::SliceRandom;
use std::collections::HashMap;
use std::net::SocketAddr;
use std::time::{Duration, Instant};

#[derive(PartialEq, Debug)]
enum PeerDiscState {
    Init,
    Wait,
    Shuffle,
}

const STATIC_NODES: &[&str] = &["127.0.0.1:35010", "127.0.0.1:35011", "127.0.0.1:35012"];

#[derive(Clone, Debug)]
struct NodeInfo {
    pub addr: SocketAddr,
    pub age: u64,
}

impl NodeInfo {
    fn new(addr: SocketAddr) -> NodeInfo {
        NodeInfo { addr, age: 0 }
    }
}

pub struct PeerDisc {
    /// Our state
    state: PeerDiscState,

    /// Our neighboring nodes. These are confirmed active nodes.
    /// (address, age)
    neighbor_nodes: Vec<NodeInfo>,

    /// A node in this collection has been sent a request, but has not
    /// responded. Instant is when the request was sent.
    pending_resp: HashMap<SocketAddr, Instant>,

    /// Nodes that will be sent off to our shuffle node.
    /// Stored here in case it does not accept the shuffle.
    /// (address, age)
    shuffle_nodes: Vec<NodeInfo>,

    /// The node we will do shuffle with.
    shuffle_node: Option<NodeInfo>,

    timer: Instant,
    shuffle_at_start: bool,
}

impl PeerDisc {
    pub fn new() -> PeerDisc {
        PeerDisc {
            state: PeerDiscState::Init,
            neighbor_nodes: Vec::new(),
            pending_resp: HashMap::new(),
            shuffle_nodes: Vec::new(),
            shuffle_node: None,
            timer: Instant::now(),
            shuffle_at_start: true,
        }
    }

    /// Get a list of our current neighbors
    pub fn get_neighbors(&self) -> Vec<SocketAddr> {
        self.neighbor_nodes
            .iter()
            .map(|node| node.addr.clone())
            .collect()
    }

    /// @param from The addr we recieved the packet on.
    pub fn on_join_req(&self, port: u16, from: SocketAddr, network: &Network) {
        println!("[PeerDisc:on_join_req] port: {}, from: {}", port, from.ip());

        let mut joined_addr = from.clone();
        joined_addr.set_port(port);

        self.neighbor_nodes.iter().for_each(|node| {
            let packet = Packet::JoinFwd(joined_addr.clone());
            if let Err(e) = network.unicast(packet, &node.addr) {
                //TODO close the connection on error?
                println!(
                    "[PeerDisc:on_join_req] failed to unicast Packet::\
<<<<<<< HEAD
                     JoinFwd to {:?} with error [{:?}]",
=======
                          JoinFwd to {:?} with error [{:?}]",
>>>>>>> ef2bf25f
                    node.addr, e
                );
            }
        });
    }

    /// Broadcast to our neighbors
    pub fn broadcast(&self, packet: Packet, network: &Network) {
        println!("broadcasting to {} neighbors", self.neighbor_nodes.len());
        self.neighbor_nodes.iter().for_each(|node| {
            if let Err(e) = network.unicast(packet.clone(), &node.addr) {
                println!(
                    "[PeerDisc:broadcast_neighbor] failed to broadcast to {} with error [{:?}]",
                    node.addr, e
                );
            }
        })
    }

    /// This is us, getting a recommendation to connect to @addr.
    /// TODO this could be a source of attack, sending false addrs.
    /// @param addr The addr provided in the JoinFwd packet.
    /// @param from The addr we recieved the packet on.
    pub fn on_join_fwd(&mut self, addr: SocketAddr, from: SocketAddr, network: &Network) {
        println!("[PeerDisc:on_join_fwd] addr: {}, from {}", addr, from);

        self.connect_to_addr(addr, network);
        self.print_neighbors();
    }

    /// We got a shuffle response
    pub fn on_peer_shuffle_resp(
        &mut self,
        network: &Network,
        peers: Option<Vec<SocketAddr>>,
        from: SocketAddr,
    ) {
        println!("[PeerDisc:on_peer_shuffle_resp] got resp");

        let expecting_resp = self.shuffle_node.is_some();
        if expecting_resp {
            let correct_from_addr = self.shuffle_node.as_ref().unwrap().addr == from;
            if correct_from_addr {
                self.pending_resp.remove(&from);

                let req_accepted = peers.is_some();
                if req_accepted {
                    let has_peers = peers.is_some();
                    if has_peers {
                        let mut peers: Vec<SocketAddr> = peers.unwrap();
                        Self::clean_addrs(&mut peers, from);
                        self.connect_to_addrs(peers, network);
                    }

                    self.shuffle_node = None;
                    self.shuffle_nodes.clear();
                    self.timer = Instant::now();
                } else {
                    self.shuffle_node = None;
                    println!(
                        "[PeerDisc:on_peer_shuffle_resp] shuffle req denied {:?}, {:?}",
                        self.state, self.pending_resp
                    );

                    if self.neighbor_nodes.len() < 2 {
                        let nodes = self.shuffle_nodes.iter().map(|node| node.addr).collect();
                        self.connect_to_addrs(nodes, network);
                        self.shuffle_nodes.clear();
                        self.timer = Instant::now();
                    } else {
                        self.state = PeerDiscState::Shuffle;
                    }
                }
            } else {
                println!(
                    "[PeerDisc:on_peer_shuffle_resp] got resp, but \
                     from wrong node, expected [{}] but got [{}]",
                    self.shuffle_node.as_ref().unwrap().addr,
                    from
                );
            }
        } else {
            println!("[PeerDisc:on_peer_shuffle_resp] got unexpected resp");
        }
        self.print_neighbors();
    }

    /// Example:
    ///
    ///   Given:
    ///     origin = 192.168.1.10
    ///     addrs = ["127.0.0.1:35011", "127.0.0.1:35012"]
    ///
    ///   Do:
    ///     127.0.0.1:35011 -> 192.168.1.10:35011
    ///     127.0.0.1:35012 -> 192.168.1.10:35012
    pub fn clean_addrs(addrs: &mut Vec<SocketAddr>, origin: SocketAddr) {
        let localhost: SocketAddr = "127.0.0.1:0".parse().expect("failed to parse socket addr");
        addrs.iter_mut().for_each(|addr| {
            if addr.ip() == localhost.ip() {
                let port = addr.port();
                *addr = origin;
                addr.set_port(port);
            }
        });
    }

    /// We got a shuffle request.
    pub fn on_peer_shuffle_req(
        &mut self,
        network: &Network,
        mut peers: Vec<SocketAddr>,
        from: SocketAddr,
    ) {
        println!("[PeerDisc:on_peer_shuffle_req] got req");
        let packet: Packet;
        if self.state == PeerDiscState::Wait {
            self.prepare_shuffle(network);
            let nodes: Vec<SocketAddr> = self
                .shuffle_nodes
                .iter()
                .map(|node| node.addr.clone())
                .collect();
            packet = Packet::PeerShuffleResp(Some(nodes));
            println!("[PeerDisc:on_peer_shuffle_req] sending resp Some");
            self.timer = Instant::now();

            Self::clean_addrs(&mut peers, from);
            self.connect_to_addrs(peers, network);
        } else {
            packet = Packet::PeerShuffleResp(None);
            println!("[PeerDisc:on_peer_shuffle_req] denying shuffler req");
        }

        if let Err(e) = network.unicast(packet, &from) {
            println!("[PeerDisc] failed to unicast: [{:?}]", e);
        }
        self.shuffle_node = None;
        self.print_neighbors();
    }

    /// Remove dead neighbors, and update age of the living
    fn update_neighbors(&mut self, network: &Network) {
        let net_nodes: Vec<SocketAddr>;
        {
            let state = block_on(network.get_state().lock());
            net_nodes = state.b2n_tx.keys().cloned().collect();
        }

        let node_dc = self.neighbor_nodes.len() > net_nodes.len();
        if node_dc {
            println!("\n[PeerDisc:update_neighbors] node dc");
            self.neighbor_nodes.retain(|node| {
                net_nodes
                    .iter()
                    .filter(|&net_addr| node.addr == *net_addr)
                    .collect::<Vec<&SocketAddr>>()
                    .len()
                    == 1
            });
            self.print_neighbors();
        }

        self.neighbor_nodes.iter_mut().for_each(|node| {
            node.age += 1;
        });
    }

    // TODO may block for long periods of time, is it a problem?
    pub fn poll(&mut self, network: &Network) {
        self.update_neighbors(network);

        match self.state {
            PeerDiscState::Init => self.state_init(network),
            PeerDiscState::Wait => self.state_wait(network),
            PeerDiscState::Shuffle => self.state_shuffle(network),
        }
    }

    fn state_wait(&mut self, network: &Network) {
        if self.pending_resp.len() == 0 {
            if self.shuffle_node.is_some() {
                println!("[PeerDisc:state_wait] shuffle node timed out");
                network.close_node_from_addr(&self.shuffle_node.as_ref().unwrap().addr);
                self.state = PeerDiscState::Shuffle;
                self.shuffle_node = None;
                return;
            } else {
                // TODO have this shuffle timer be random?
                const SHUFFLE_TIMER: Duration = Duration::from_secs(120);
                if self.timer.elapsed() > SHUFFLE_TIMER || self.shuffle_at_start {
                    if self.neighbor_nodes.len() == 0 && !self.shuffle_at_start {
                        println!("[PeerDisc:state_wait] no neighbor nodes, do init");
                        self.state = PeerDiscState::Init;
                        self.timer = Instant::now();
                    } else {
                        println!("[PeerDisc:state_wait] shuffle");
                        self.state = PeerDiscState::Shuffle;
                        self.timer = Instant::now();
                    }
                    self.shuffle_at_start = false;
                }
            }
        }

        self.pending_resp.retain(|&addr, time| {
            const TIMEOUT: Duration = Duration::from_secs(30);
            if time.elapsed() > TIMEOUT {
                println!("[PeerDisc:state_wait_shuffle] node {:?} timed out.", addr);
                false
            } else {
                true
            }
        });
    }

    /// Prepare the data required for a shuffle.
    /// self.shuffle_nodes will only be filled if it is cleared before calling.
    fn prepare_shuffle(&mut self, network: &Network) {
        // TODO instead of just shuffleing random, take the age of the node
        // into consideration.
        self.neighbor_nodes.shuffle(&mut rand::thread_rng());

        if self.shuffle_nodes.len() == 0 && self.neighbor_nodes.len() > 1 {
            self.shuffle_nodes = self.neighbor_nodes.split_off(self.neighbor_nodes.len() / 2);
            self.shuffle_nodes.iter().for_each(|node| {
                network.close_node_from_addr(&node.addr);
            });
            println!(
                "[PeerDisc:prepare_shuffle] closed {} nodes in \
                 shuffle",
                self.shuffle_nodes.len()
            );
        }

        if self.neighbor_nodes.len() > 0 {
            self.shuffle_node = Some(self.neighbor_nodes[0].clone());
        }
        self.print_neighbors();
    }

    fn state_shuffle(&mut self, network: &Network) {
        if self.neighbor_nodes.len() == 0 {
            println!("[PeerDisc:state_shuffle] no neighbor nodes, do init");
            self.state = PeerDiscState::Init;
            self.timer = Instant::now();
            return;
        }

        self.prepare_shuffle(network);

<<<<<<< HEAD
        let nodes: Vec<SocketAddr> = self
=======
        let mut nodes: Vec<SocketAddr> = self
>>>>>>> ef2bf25f
            .shuffle_nodes
            .iter()
            .map(|node| node.addr.clone())
            .collect();
<<<<<<< HEAD
=======
        let mut my_addr: SocketAddr = "127.0.0.1:0".parse().expect("failed to parse addr");
        my_addr.set_port(network.get_port());
        nodes.push(my_addr);
>>>>>>> ef2bf25f
        let packet = Packet::PeerShuffleReq(nodes);
        println!("[PeerDisc:state_shuffle] sending req");
        if let Err(e) = network.unicast(packet, &self.shuffle_node.as_ref().unwrap().addr) {
            println!(
                "[PeerDisc:state_shuffle] failed to talk with node {} with error [{:?}]",
                self.shuffle_node.as_ref().unwrap().addr,
                e
            );
        }
        self.state = PeerDiscState::Wait;
        self.pending_resp.insert(
            self.shuffle_node.as_ref().unwrap().addr.clone(),
            Instant::now(),
        );
        self.timer = Instant::now();
    }

    fn state_init(&mut self, network: &Network) {
        println!("[PeerDisc:state_init] init");
        let mut static_peers: Vec<SocketAddr> = STATIC_NODES
            .iter()
            .map(|addr| {
                addr.parse::<SocketAddr>()
                    .expect("failed to parse network address")
            })
            .filter(|addr| !network.is_my_addr(addr))
            .collect();
        static_peers.shuffle(&mut rand::thread_rng());

        const PEER_LIMIT: usize = 1;
        for addr in static_peers.iter() {
            if self.neighbor_nodes.len() >= PEER_LIMIT {
                break;
            }
            let fut = network.add_node_from_addr(addr);
            let res = block_on(fut);
            match res {
                Ok(_) => {
                    println!("[PeerDisc:state_init] connected to [{}]", addr);
                    self.neighbor_nodes.push(NodeInfo::new(addr.clone()));
                }
                Err(_) => {
                    println!(
                        "Failed to connect to (hard coded) known \
                         node {}.",
                        addr
                    );
                }
            }
        }

        while network.node_count() < self.neighbor_nodes.len() {
            std::thread::sleep(Duration::from_millis(1));
        }

        self.neighbor_nodes.iter().for_each(|node| {
            let packet = Packet::JoinReq(network.get_port());
            if let Err(e) = network.unicast(packet, &node.addr) {
                println!(
                    "[PeerDisc:state_init] failed to send JoinReq to {} \
<<<<<<< HEAD
                     with error [{:?}]",
=======
                          with error [{:?}]",
>>>>>>> ef2bf25f
                    node.addr, e
                );
            }
        });

        self.state = PeerDiscState::Wait;
        self.timer = Instant::now();
    }

    fn print_neighbors(&self) {
        println!("~#~ Neighbor nodes:");
        self.neighbor_nodes.iter().for_each(|node| {
            println!("\t{}", node.addr);
        });
    }

    fn connect_to_addr(&mut self, addr: SocketAddr, network: &Network) {
        if network.is_my_addr(&addr) {
            return;
        }
        let o_addr = self.neighbor_nodes.iter().find(|&node| node.addr == addr);
        if o_addr.is_none() {
            let fut = network.add_node_from_addr(&addr);
            let res = block_on(fut);
            if let Err(e) = res {
                println!(
                    "[PeerDisc:connect_to_addr] failed to connect to node \
                     {} with error [{:?}]",
                    addr, e
                );
<<<<<<< HEAD
=======
            } else {
                self.neighbor_nodes.push(NodeInfo::new(addr.clone()));
>>>>>>> ef2bf25f
            }
        }
    }

    /// Take a set of addresses, (nodes), connect to them and add them
    /// to our list of neighbor nodes.
    fn connect_to_addrs(&mut self, nodes: Vec<SocketAddr>, network: &Network) {
        nodes.iter().for_each(|&addr| {
            self.connect_to_addr(addr, network);
        });
    }
}<|MERGE_RESOLUTION|>--- conflicted
+++ resolved
@@ -85,11 +85,7 @@
                 //TODO close the connection on error?
                 println!(
                     "[PeerDisc:on_join_req] failed to unicast Packet::\
-<<<<<<< HEAD
                      JoinFwd to {:?} with error [{:?}]",
-=======
-                          JoinFwd to {:?} with error [{:?}]",
->>>>>>> ef2bf25f
                     node.addr, e
                 );
             }
@@ -341,21 +337,15 @@
 
         self.prepare_shuffle(network);
 
-<<<<<<< HEAD
-        let nodes: Vec<SocketAddr> = self
-=======
         let mut nodes: Vec<SocketAddr> = self
->>>>>>> ef2bf25f
             .shuffle_nodes
             .iter()
             .map(|node| node.addr.clone())
             .collect();
-<<<<<<< HEAD
-=======
+
         let mut my_addr: SocketAddr = "127.0.0.1:0".parse().expect("failed to parse addr");
         my_addr.set_port(network.get_port());
         nodes.push(my_addr);
->>>>>>> ef2bf25f
         let packet = Packet::PeerShuffleReq(nodes);
         println!("[PeerDisc:state_shuffle] sending req");
         if let Err(e) = network.unicast(packet, &self.shuffle_node.as_ref().unwrap().addr) {
@@ -416,11 +406,7 @@
             if let Err(e) = network.unicast(packet, &node.addr) {
                 println!(
                     "[PeerDisc:state_init] failed to send JoinReq to {} \
-<<<<<<< HEAD
                      with error [{:?}]",
-=======
-                          with error [{:?}]",
->>>>>>> ef2bf25f
                     node.addr, e
                 );
             }
@@ -451,11 +437,8 @@
                      {} with error [{:?}]",
                     addr, e
                 );
-<<<<<<< HEAD
-=======
             } else {
                 self.neighbor_nodes.push(NodeInfo::new(addr.clone()));
->>>>>>> ef2bf25f
             }
         }
     }
