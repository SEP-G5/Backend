--- conflicted
+++ resolved
@@ -67,19 +67,12 @@
         }
     }
 
-<<<<<<< HEAD
-    pub fn unicast(&self, packet: Packet, addr: &SocketAddr) {
-        block_on(self.unicast_internal(packet, addr));
-    }
-
-    pub async fn unicast_internal(&self, packet: Packet, addr: &SocketAddr) {
-=======
-    pub fn unicast(&self, packet: Packet, addr: SocketAddr) -> Result<(), NetError> {
+    pub fn unicast(&self, packet: Packet, addr: &SocketAddr) -> Result<(), NetError> {
         block_on(self.unicast_internal(packet, addr))
     }
 
-    pub async fn unicast_internal(&self, packet: Packet, addr: SocketAddr) -> Result<(), NetError> {
->>>>>>> 2f5264de
+    pub async fn unicast_internal(&self, packet: Packet, addr: &SocketAddr) -> Result<(), NetError> {
+
         println!("unicasting packet");
         let nodes = &mut self.state.lock().await.b2n_tx;
         if let Some(tx) = nodes.get_mut(&addr) {
