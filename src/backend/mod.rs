pub mod operation;

// ========================================================================== //

use crate::blockchain::{self, block::Block, transaction::Transaction, Chain, ChainErr};
use crate::p2p::network::Network;
use crate::p2p::packet::Packet;
<<<<<<< HEAD
use crate::p2p::peer_discovery::PeerDisc;
use crate::rest::{
    self,
    server::{Peer, Peers},
};
use futures::future::Future;
use futures::{channel::oneshot, executor::block_on};
=======
use crate::rest;
>>>>>>> 2f5264de
use operation::Operation;
use std::{
    collections::VecDeque,
    net::SocketAddr,
    sync::mpsc,
    thread,
    time::{Duration, Instant},
};

// ========================================================================== //

// Number of mining iterations per main-loop iteration
const MINE_ITER: u32 = 100;

// ========================================================================== //

#[derive(Debug)]
pub enum BackendErr {
    OpCancelled,
    ChainErr(ChainErr),
}

// ========================================================================== //

pub struct Backend {
    /// Blockchain
    chain: Chain,
    /// Transaction queue
    txs: VecDeque<Transaction>,
    /// Block being mined
    mined: Option<blockchain::BlockType>,
}

// ========================================================================== //

impl Backend {
    /// Create a backend object.
    ///
    pub fn new() -> Backend {
        Backend {
            chain: Chain::new(),
            txs: VecDeque::new(),
            mined: None,
        }
    }

    /// Run the backend.
    ///
    pub fn run(&mut self, net_addr: String) {
        // Launch REST server
        let (rest_send, rest_recv) = mpsc::channel();
        thread::spawn(move || {
            rest::server::run_server(rest_send);
        });

        // Launch P2P communicator
        let mut network = Network::new(net_addr);

        let mut peer_disc = PeerDisc::new();

        // Do the initial blockchain setup
        self.initial_setup(&mut network);

        // Wait on messages
        loop {
            peer_disc.poll(&network);

            let res = network.try_recv();
            if let Some((packet, addr)) = res {
                self.handle_packet(&network, packet, addr);
            }

            // Handle messages from REST server
            let res = rest_recv.try_recv();
            if let Ok(op) = res {
                match op {
                    Operation::QueryID {
                        id,
                        limit,
                        skip,
                        res,
                    } => {
                        let blocks = self.chain.get_blocks_for_id(&id);
                        let txs: Vec<Transaction> = blocks
                            .iter()
                            .skip(skip)
                            .take(limit)
                            .map(|b| b.get_data().clone())
                            .collect();
                        res.send(txs).expect("Failed to set \"QueryID\"result");
                    }
                    Operation::QueryPubKey {
                        key,
                        limit,
                        skip,
                        res,
                    } => {
                        let blocks = self.chain.get_blocks_for_pub_key(&key);
                        let txs: Vec<Transaction> = blocks
                            .iter()
                            .skip(skip)
                            .take(limit)
                            .map(|b| b.get_data().clone())
                            .collect();
                        res.send(txs).expect("Failed to set \"QueryID\"result");
                    }
                    Operation::QueryPeers { res: _ } => {
                        println!("query peers TODO");
                        //let packet = Packet::GetPeers;
                        //network.broadcast(packet);
                    }
                    Operation::CreateTransaction { transaction, res } => {
                        // Would the transaction be valid
                        let block = Block::new(
                            self.chain.get_last_block().calc_hash(),
                            transaction.clone(),
                        );
                        if let Err(e) = self.chain.could_push(&block, true) {
                            res.send(Err(BackendErr::ChainErr(e)))
                                .expect("Failed to send");
                        } else {
                            self.enqueue_tx(transaction.clone());
                            network.broadcast(Packet::PostTx(transaction));
                            res.send(Ok(())).expect("Failed to send");
                        }
                    }
                }
            }

            // Step the mining process once
            self.mine_step(&network);

            //std::thread::sleep(std::time::Duration::from_millis(5));
        }
    }

    /// Run one step of the mining process
    fn mine_step(&mut self, network: &Network) {
        // Set currently mined block
        if self.txs.len() > 0 && self.mined.is_none() {
            let tx = self.txs.pop_front().unwrap();
            self.mined = Some(Block::new(self.chain.get_last_block().calc_hash(), tx));
        }

        // Mine block (at this point 'mined' cannot be 'None')
        let mut did_mine = false;
        if let Some(block) = &mut self.mined {
            for _ in [0..MINE_ITER].iter() {
                if let true = self.chain.mine_step(block) {
                    did_mine = true;
                }
            }
        } else {
            std::thread::sleep(std::time::Duration::from_millis(5));
        }

        if did_mine {
            // Add block to blockchain and broadcast it
            let block = self.mined.take().expect("Mined cannot be 'None' here");
            println!("Successfully mined a block");
            let idx = self
                .chain
                .push(block.clone(), false)
                .expect("Failed to push block");
            network.broadcast(Packet::PostBlock(Some(block), idx));
        }
    }

    /// Enqueue a transaction by first checking if it's valid
    fn enqueue_tx(&mut self, transaction: Transaction) {
        self.txs.push_back(transaction);
    }

    /// Handle a packet that was received from the network
    fn handle_packet(&mut self, network: &Network, packet: Packet, addr: SocketAddr) {
        match packet {
            Packet::PostBlock(block, idx) => {
                if let Some(block) = block {
                    // Is this block valid to be placed in the blockchain?
                    if let Err(_) = self.chain.could_push(&block, false) {
                        println!(
                            "Received a block over the network that does not\
                             fit in our blockchain. Are we missing something?"
                        );
                        panic!("Handle this by requesting the blocks from other nodes")
                    } else {
                        // Are we currently mining a block with the same
                        // transaction? In that case stop the mining and accept
                        // this block instead (provided it's valid).
                        if let Some(mined) = &self.mined {
                            if mined.get_data().get_signature() == block.get_data().get_signature()
                            {
                                println!("Received a block that we ourselves are currently mining");
                            }
                        }

                        // Or are there a transaction queued up to be mined that
                        // matches the transaction?
                        self.txs
                            .retain(|tx| tx.get_signature() != block.get_data().get_signature());

                        // Where do we add this new block in the chain? Is the
                        // location (using parent hash) actually valid.
                        let at_idx = self
                            .chain
                            .push(block, false)
                            .expect("Failed to push block even though a pre-check was done");
                        assert_eq!(
                            idx, at_idx,
                            "Got block that was inserted correctly at the wrong index"
                        );
                    }
                }
            }
            Packet::GetBlock(idx) => {
                let longest_chain = self.chain.get_longest_chain();
                if let Some(t_blk) = longest_chain.get(idx as usize) {
                    let blk = Some((*t_blk).clone());
                    match network.unicast(Packet::PostBlock(blk, idx), addr) {
                        Ok(_) => {}
                        Err(_) => eprintln!("Error while unicasting packet to '{}'", addr),
                    }
                } else {
                    println!("Another node asked for a packet which we do not have");
                }
            }
            Packet::PostPeers => {
                // Update known peers
            }
            Packet::GetPeers => {
                // Broadcast/Unicast list of peers
            }
            Packet::PostTx(transaction) => {
                // Check if the transaction is either queued or being mined
                // already
                let mut ignore = false;
                if let Some(mined) = &self.mined {
                    if mined.get_data().get_signature() == transaction.get_signature() {
                        ignore = true;
                    }
                }
                ignore = ignore
                    || self.txs.iter().fold(false, |acc, tx| {
                        acc || tx.get_signature() == transaction.get_signature()
                    });

                // If it's not, then enqueue it. And also broadcast it to other
                // nodes
                if !ignore {
                    let block =
                        Block::new(self.chain.get_last_block().calc_hash(), transaction.clone());
                    if let Ok(_) = self.chain.could_push(&block, true) {
                        self.enqueue_tx(transaction.clone());
                        network.broadcast(Packet::PostTx(transaction));
                    }
                }
            }
        }
    }

    fn initial_setup(&mut self, network: &mut Network) {
        // Simplication: Ask only a single node for the blocks. This keeps the
        // risk of receiving blocks from different longest chains down to a
        // minimum.

        // Are there any nodes we can select to target our requests at?
        // Otherwise we have no hope of getting a chain and can immediately
        // return
        if network.node_count() < 1 {
            println!(
                "No other nodes found, initial blockchain retrieval is\
                 therefore skipped"
            );
            return;
        }
        let target_addr = match network.get_node(0) {
            Some(addr) => addr,
            None => return,
        };

        // Current block to wait for
        let mut cur_idx = 0;
        const TIMEOUT: Duration = Duration::from_millis(500);
        'outer: loop {
            // Request the block
            if let Err(_) = network.unicast(Packet::GetBlock(cur_idx), target_addr) {
                println!("Failed to send block request to node during initial setup");
                break 'outer;
            }
            let mut send_time = Instant::now();

            // Wait for block
            loop {
                // Resend if the operation timed out
                if send_time.elapsed() > TIMEOUT {
                    if let Err(_) = network.unicast(Packet::GetBlock(cur_idx), target_addr) {
                        println!("Failed to send block request to node during initial setup");
                        break 'outer;
                    }
                    send_time = Instant::now();
                }

                let res = network.try_recv();
                if let Some((packet, addr)) = res {
                    if addr == target_addr {
                        match packet {
                            Packet::PostBlock(block, idx) => {
                                if idx == cur_idx {
                                    if let Some(block) = block {
                                        // Got block, add to chain and go on to the
                                        // next index.
                                        self.chain.push(block, false).expect(
                                            "Failed to push block when building initial chain",
                                        );
                                        cur_idx += 1;
                                    } else {
                                        // Index matched but there are not block for
                                        // it. This means we are done.
                                        break 'outer;
                                    }
                                }
                            }
                            Packet::GetBlock(idx) => {
                                match network.unicast(Packet::PostBlock(None, idx), addr) {
                                    Ok(_) => {}
                                    Err(_) => {
                                        eprintln!("Error while unicasting packet to '{}'", addr)
                                    }
                                }
                            }
                            _ => {}
                        }
                    }
                }
            }
        }
    }
}<|MERGE_RESOLUTION|>--- conflicted
+++ resolved
@@ -5,17 +5,8 @@
 use crate::blockchain::{self, block::Block, transaction::Transaction, Chain, ChainErr};
 use crate::p2p::network::Network;
 use crate::p2p::packet::Packet;
-<<<<<<< HEAD
 use crate::p2p::peer_discovery::PeerDisc;
-use crate::rest::{
-    self,
-    server::{Peer, Peers},
-};
-use futures::future::Future;
-use futures::{channel::oneshot, executor::block_on};
-=======
 use crate::rest;
->>>>>>> 2f5264de
 use operation::Operation;
 use std::{
     collections::VecDeque,
@@ -85,7 +76,7 @@
 
             let res = network.try_recv();
             if let Some((packet, addr)) = res {
-                self.handle_packet(&network, packet, addr);
+                self.handle_packet(&network, &mut peer_disc, packet, addr);
             }
 
             // Handle messages from REST server
@@ -190,7 +181,8 @@
     }
 
     /// Handle a packet that was received from the network
-    fn handle_packet(&mut self, network: &Network, packet: Packet, addr: SocketAddr) {
+    fn handle_packet(&mut self, network: &Network, peer_disc: &mut PeerDisc,
+                     packet: Packet, addr: SocketAddr) {
         match packet {
             Packet::PostBlock(block, idx) => {
                 if let Some(block) = block {
@@ -234,7 +226,7 @@
                 let longest_chain = self.chain.get_longest_chain();
                 if let Some(t_blk) = longest_chain.get(idx as usize) {
                     let blk = Some((*t_blk).clone());
-                    match network.unicast(Packet::PostBlock(blk, idx), addr) {
+                    match network.unicast(Packet::PostBlock(blk, idx), &addr) {
                         Ok(_) => {}
                         Err(_) => eprintln!("Error while unicasting packet to '{}'", addr),
                     }
@@ -242,11 +234,11 @@
                     println!("Another node asked for a packet which we do not have");
                 }
             }
-            Packet::PostPeers => {
-                // Update known peers
-            }
-            Packet::GetPeers => {
-                // Broadcast/Unicast list of peers
+            Packet::PeerShuffleReq(peers) => {
+                peer_disc.on_peer_shuffle_req(network, peers, addr)
+            }
+            Packet::PeerShuffleResp(o_peers) => {
+                peer_disc.on_peer_shuffle_resp(network, o_peers, addr);
             }
             Packet::PostTx(transaction) => {
                 // Check if the transaction is either queued or being mined
@@ -272,6 +264,9 @@
                         network.broadcast(Packet::PostTx(transaction));
                     }
                 }
+            }
+            Packet::CloseConnection() => {
+                eprintln!("got Packet::CloseConnection from network on backend");
             }
         }
     }
@@ -301,7 +296,7 @@
         const TIMEOUT: Duration = Duration::from_millis(500);
         'outer: loop {
             // Request the block
-            if let Err(_) = network.unicast(Packet::GetBlock(cur_idx), target_addr) {
+            if let Err(_) = network.unicast(Packet::GetBlock(cur_idx), &target_addr) {
                 println!("Failed to send block request to node during initial setup");
                 break 'outer;
             }
@@ -311,7 +306,7 @@
             loop {
                 // Resend if the operation timed out
                 if send_time.elapsed() > TIMEOUT {
-                    if let Err(_) = network.unicast(Packet::GetBlock(cur_idx), target_addr) {
+                    if let Err(_) = network.unicast(Packet::GetBlock(cur_idx), &target_addr) {
                         println!("Failed to send block request to node during initial setup");
                         break 'outer;
                     }
@@ -339,7 +334,7 @@
                                 }
                             }
                             Packet::GetBlock(idx) => {
-                                match network.unicast(Packet::PostBlock(None, idx), addr) {
+                                match network.unicast(Packet::PostBlock(None, idx), &addr) {
                                     Ok(_) => {}
                                     Err(_) => {
                                         eprintln!("Error while unicasting packet to '{}'", addr)
