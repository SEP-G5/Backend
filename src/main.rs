<<<<<<< HEAD
pub mod blockchain;
=======
#![feature(proc_macro_hygiene, decl_macro)]

mod blockchain;
mod rest;
>>>>>>> 4492a84a

fn main() {
    println!("~ Bike Blockchain Backend ~");
    rest::server::run_server();
}<|MERGE_RESOLUTION|>--- conflicted
+++ resolved
@@ -1,11 +1,7 @@
-<<<<<<< HEAD
-pub mod blockchain;
-=======
 #![feature(proc_macro_hygiene, decl_macro)]
 
-mod blockchain;
+pub mod blockchain;
 mod rest;
->>>>>>> 4492a84a
 
 fn main() {
     println!("~ Bike Blockchain Backend ~");
